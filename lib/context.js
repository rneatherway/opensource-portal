--- conflicted
+++ resolved
@@ -145,13 +145,10 @@
 }
 
 OpenSourceUserContext.prototype.invalidateLinkCache = function (oid, callback) {
-<<<<<<< HEAD
   if (!callback && typeof(oid) === 'function') {
     callback = oid;
     oid = null;
   }
-=======
->>>>>>> db1291b9
   if (!oid) {
     const modernUser = this.modernUser();
     if (modernUser && modernUser.link) {
