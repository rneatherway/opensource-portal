//
// Copyright (c) Microsoft. All rights reserved.
// Licensed under the MIT license. See LICENSE file in the project root for full license information.
//

/*eslint no-console: ["error", { allow: ["warn"] }] */

'use strict';

const async = require('async');
const debug = require('debug')('azureossportal');
const utils = require('../utils');
const insights = require('./insights');
const RedisHelper = require('./redis');

/*eslint no-console: ["error", { allow: ["warn"] }] */

function OpenSourceUserContext(options, callback) {
  const self = this;
  if (!options.operations) {
    return callback(new Error('operations object instance is required'));
  }
  self.operations = options.operations;
  self.displayNames = {
    github: null,
    azure: null,
  };
  self.usernames = {
    github: null,
    azure: null,
  };
  self.avatars = {
    github: null,
  };
  self.id = {
    github: null,
    aad: null,
  };
  self.entities = {
    link: null,
    primaryMembership: null,
  };
  self.tokens = {
    github: null,
    githubIncreasedScope: null,
  };
  self.githubLibrary = options.githubLibrary;
  const applicationConfiguration = options.config;
  const dataClient = options.dataClient;
  const redisInstance = options.redisClient;
  let redisHelper = options.redisHelper;
  const ossDbClient = options.ossDbClient;
  const link = options.link;
  this.insights = options.insights;
  if (this.insights === undefined) {
    this.insights = insights();
  }
  let modernUser;
  this.cache = {
    orgs: {},
    users: {},
  };
  this.modernUser = function () {
    return modernUser;
  };
  this.createModernUser = function (id, login) {
    modernUser = {
      link: null,
      login: login,
      id: id,
    };
    modernUser.contactEmail = function () {
      const muLink = modernUser.link;
      return muLink ? muLink.aadupn : null;
    };
    return modernUser;
  };
  this.setting = function (name) {
    return applicationConfiguration[name];
  };
  this.dataClient = function () {
    return dataClient;
  };
  this.redisClient = function () {
    return redisInstance;
  };
  this.ossDbClient = function () {
    return ossDbClient;
  };
  this.configuration = applicationConfiguration;
  this.baseUrl = '/';
  if (redisHelper) {
    this.redis = redisHelper;
  } else if (applicationConfiguration && applicationConfiguration.redis) {
    this.redis = new RedisHelper(redisInstance, applicationConfiguration.redis.prefix);
  }
  if (link && options.request) {
    return callback(new Error('The context cannot be set from both a request and a link instance.'));
  }
  if (link) {
    return self.setPropertiesFromLink(link, callback);
  }
  if (options.request) {
    return this.resolveLinkFromRequest(options.request, callback);
  }
  callback(new Error('Could not initialize the context for the acting user.'), self);
}

OpenSourceUserContext.prototype.setPropertiesFromLink = function (link, callback) {
  this.usernames.github = link.ghu;
  this.id.github = link.ghid.toString();
  this.id.aad = link.aadoid;
  this.usernames.azure = link.aadupn;
  this.entities.link = link;
  this.displayNames.azure = link.aadname;
  this.avatars.github = link.ghavatar;
  this.tokens.github = link.githubToken;
  this.tokens.githubIncreasedScope = link.githubTokenIncreasedScope;
  var modernUser = this.modernUser();
  if (!modernUser && this.id.github) {
    modernUser = this.createModernUser(this.id.github, this.usernames.github);
  }
  modernUser.link = link;
  callback(null, this);
};

function tooManyLinksError(self, userLinks, callback) {
  const tooManyLinksError = new Error(`This account has ${userLinks.length} linked GitHub accounts.`);
  tooManyLinksError.links = userLinks;
  tooManyLinksError.tooManyLinks = true;
  return callback(tooManyLinksError, self);
}

function existingGitHubIdentityError(self, link, requestUser, callback) {
  const endUser = requestUser.azure.displayName || requestUser.azure.username;
  const anotherGitHubAccountError = new Error(`${endUser}, there is a different GitHub account linked to your corporate identity.`);
  anotherGitHubAccountError.anotherAccount = true;
  anotherGitHubAccountError.link = link;
  anotherGitHubAccountError.skipLog = true;
  return callback(anotherGitHubAccountError, self);
}

function redisKeyForLink(authenticationScheme, identifier) {
  return `user#${authenticationScheme}:${identifier}:link`;
}

OpenSourceUserContext.prototype.invalidateLinkCache = function (oid, callback) {
  if (!callback && typeof(oid) === 'function') {
    callback = oid;
    oid = null;
  }
  if (!oid) {
    const modernUser = this.modernUser();
    if (modernUser && modernUser.link) {
      oid = modernUser.link.aadoid;
    }
  }
  if (!oid || typeof(oid) === 'function') {
    return callback(new Error('No AAD ID is available for the user to invalidate the cache.'));
  }
  invalidateCachedLink(this, 'aad', oid, callback);
};

function invalidateCachedLink(self, authenticationScheme, identifier, callback) {
  if (!self.redis) {
    return callback(new Error('No Redis instance provided to the user context.'));
  }
  self.redis.delete(redisKeyForLink(authenticationScheme, identifier), callback);
}

function tryGetCachedLink(self, authenticationScheme, identifier, callback) {
  if (!self.redis) {
    console.warn('No Redis client provided with the context object.');
    return callback();
  }
  self.redis.getObject(redisKeyForLink(authenticationScheme, identifier), callback);
}

function tryCacheLink(self, authenticationScheme, identifier, link, multipleLinksPresent, callback) {
  if (!self.redis) {
    console.warn('No Redis client provided with the context object.');
    if (callback) return callback();
  }
  if (multipleLinksPresent) {
    return callback(null, self);
  }
  self.redis.setObjectWithExpire(redisKeyForLink(authenticationScheme, identifier), link, 180 /* minutes */, () => {
    callback(null, self);
  });
}

// ----------------------------------------------------------------------------
// Populate the user's OSS context object.
// ----------------------------------------------------------------------------
OpenSourceUserContext.prototype.resolveLinkFromRequest = function (request, callback) {
  const self = this;
  const requestUser = request.user;
  if (requestUser && requestUser.github) {
    self.usernames.github = requestUser.github.username;
    self.id.github = requestUser.github.id;
    self.displayNames.github = requestUser.github.displayName;
    self.avatars.github = requestUser.github.avatarUrl;
  }
  if (requestUser && requestUser.azure) {
    self.usernames.azure = requestUser.azure.username;
    self.displayNames.azure = requestUser.azure.displayName;
    self.id.aad = requestUser.azure.oid;
  }
  const expectedAuthProviderName = 'aad';
  const expectedAuthProperty = 'azure';
  const expectedSecondaryAuthProperty = 'oid';
  const dataClientAuthLookupMethod = 'getUserByAadOid';
  let authPropertiesPresent = requestUser[expectedAuthProperty] && requestUser[expectedAuthProperty][expectedSecondaryAuthProperty];
  if (!authPropertiesPresent) {
    return callback(new Error('Authentication problem, missing properties or system error'));
  }
  const userAuthLookupValue = requestUser[expectedAuthProperty][expectedSecondaryAuthProperty];
  const getUserCacheStartTime = Date.now();
  return tryGetCachedLink(self, expectedAuthProviderName, userAuthLookupValue, (getCachedLinkError, cachedLink) => {
    const getUserCacheEndTime = Date.now();
    if (self.insights) {
      self.insights.trackDependency('UserLinkCache', dataClientAuthLookupMethod, getUserCacheEndTime - getUserCacheStartTime, !getCachedLinkError);
    }
    if (getCachedLinkError) {
      return callback(getCachedLinkError);
    }
    const selectedId = request.session && request.session.selectedGithubId ? request.session.selectedGithubId : undefined;
    const validateAndSetOneLink = (link, next) => {
      if (!selectedId && requestUser.github && requestUser.github.username && link.ghu !== requestUser.github.username && link.ghid !== requestUser.github.id) {
        existingGitHubIdentityError(self, link, requestUser, next);
      } else {
        self.setPropertiesFromLink(link, next);
      }
    };
    if (cachedLink) {
      return validateAndSetOneLink(cachedLink, callback);
    }
    const getUserStartTime = Date.now();
    const dc = self.dataClient();
    const authLookupMethod = dc[dataClientAuthLookupMethod];
    authLookupMethod.call(dc, userAuthLookupValue, (findError, userLinks) => {
      const getUserEndTime = Date.now();
      if (self.insights) {
        self.insights.trackDependency('UserLinkLookup', dataClientAuthLookupMethod, getUserEndTime - getUserStartTime, !findError);
      }
      if (findError) {
        const wrappedError = utils.wrapError(findError, 'There was a problem trying to load the link data');
        if (findError.message) {
          wrappedError.detailed = findError.message;
        }
        return callback(wrappedError, self);
      }
      if (userLinks.length === 0) {
        return callback(null, self);
      }
      let selectedLink = null;
      if (selectedId) {
        userLinks.forEach((oneLink) => {
          if (oneLink.ghid === selectedId) {
            selectedLink = oneLink;
          }
        });
        if (!selectedLink) {
          delete request.session.selectedGithubId;
        }
      }
      if (!selectedLink) {
        if (userLinks.length > 1) {
          return tooManyLinksError(self, userLinks, callback);
        }
        selectedLink = userLinks[0];
      }
      validateAndSetOneLink(selectedLink, (validationError) => {
        if (validationError) {
          return callback(validationError, self);
        }
        tryCacheLink(self, expectedAuthProviderName, userAuthLookupValue, selectedLink, selectedId !== undefined, callback);
      });
    });
  });
};

// ----------------------------------------------------------------------------
// SECURITY METHOD:
// Determine whether the authenticated user is an Administrator of the org. At
// this time there is a special "portal sudoers" team that is used. The GitHub
// admin flag is not used [any longer] for performance reasons to reduce REST
// calls to GitHub.
// ----------------------------------------------------------------------------
OpenSourceUserContext.prototype.isPortalAdministrator = function (callback) {
  if (this.configuration.github.debug && this.configuration.github.debug.portalSudoOff) {
    console.warn('DEBUG WARNING: Portal sudo support is turned off in the current environment');
    return callback(null, false);
  }
  const operations = this.operations;
  const username = this.usernames.github;
  /*
  var self = this;
  if (self.entities && self.entities.primaryMembership) {
      var pm = self.entities.primaryMembership;
      if (pm.role && pm.role === 'admin') {
          return callback(null, true);
      }
  }
  */
  const primaryName = operations.getOrganizationOriginalNames()[0];
  const primaryOrganization = operations.getOrganization(primaryName);
  const sudoTeam = primaryOrganization.systemSudoersTeam;
  if (!sudoTeam) {
    return callback(null, false);
  }
  sudoTeam.isMember(username, (error, isMember) => {
    if (error) {
      return callback(utils.wrapError(error, 'We had trouble querying GitHub for important team management information. Please try again later or report this issue.'));
    }
<<<<<<< HEAD
    return callback(null, isMember === true);
=======
    return callback(null, isMember === true || isMember === 'member');
>>>>>>> 0b804c22
  });
};

// ----------------------------------------------------------------------------
// Make sure system links are loaded for a set of users.
// ----------------------------------------------------------------------------
OpenSourceUserContext.prototype.getLinksForUsers = function (list, callback) {
  const dc = this.dataClient();
  async.map(list, function (person, cb) {
    if (person && person.id) {
      cb(null, person.id);
    } else {
      cb(new Error('No ID known for this person instance.'));
    }
  }, function (error, map) {
    if (error) {
      return callback(error);
    }
    // In large organizations, we will have trouble getting this much data back
    // all at once.
    const groups = [];
    let j = 0;
    const perGroup = 200;
    let group = [];
    for (let i = 0; i < map.length; i++) {
      if (j++ == perGroup) {
        groups.push(group);
        group = [];
        j = 0;
      }
      group.push(map[i]);
    }
    if (group.length > 0) {
      groups.push(group);
      group = [];
    }
    async.each(groups, function (userGroup, cb) {
      dc.getUserLinks(userGroup, function (error, links) {
        if (error) {
          // Specific to problems we've had with storage results...
          if (error.headers && error.headers.statusCode && error.headers.body) {
            let oldError = error;
            error = new Error('Storage returned an HTTP ' + oldError.headers.statusCode + '.');
            error.innerError = oldError;
          }
          return cb(error);
        }
        for (let i = 0; i < list.length; i++) {
          list[i].trySetLinkInstance(links, true);
        }
        cb();
      });
    }, function (error) {
      callback(error ? error : null, error ? null : list);
    });
  });
};

// ----------------------------------------------------------------------------
// Translate a list of IDs into developed objects and their system links.
// ----------------------------------------------------------------------------
OpenSourceUserContext.prototype.getUsersAndLinksFromIds = function (list, callback) {
  const self = this;
  for (let i = 0; i < list.length; i++) {
    const id = list[i];
    list[i] = self.user(id);
  }
  self.getLinksForUsers(list, callback);
};

// ----------------------------------------------------------------------------
// Translate a hash of IDs to usernames into developed objects, system links
// and details loaded. Hash key is username, ID is the initial hash value.
// ----------------------------------------------------------------------------
OpenSourceUserContext.prototype.getCompleteUsersFromUsernameIdHash = function (hash, callback) {
  const self = this;
  const users = {};
  const list = [];
  for (const key in hash) {
    const id = hash[key];
    const username = key;
    const user = self.user(id);
    user.login = username;
    users[username] = user;
    list.push(user);
  }
  async.parallel([
    function (cb) {
      self.getLinksForUsers(list, cb);
    },
    function (cb) {
      async.each(list, function (user, innerCb) {
        user.getDetailsByUsername(function (/* formerUserError */) {
          // Ignore the user with an error... this means they left GitHub.
          // TODO: Should anything be done or reacted to in this scenario?
          innerCb();
        });
      }, function (error) {
        cb(error);
      });
    },
  ], function (error) {
    callback(error, users);
  });
};

// ----------------------------------------------------------------------------
// Returns a list of users pending removal based on the Redis key of the name
// "pendingunlinks".
// ----------------------------------------------------------------------------
OpenSourceUserContext.prototype.getPendingUnlinks = function getPendingUnlinks(callback) {
  var self = this;
  var dc = this.dataClient();
  var redisKey = 'pendingunlinks';
  self.redis.getSet(redisKey, function (err, upns) {
    if (err) {
      return callback(err);
    }
    var links = [];
    var notFound = [];
    async.each(upns, function (upn, cb) {
      dc.getUserByAadUpn(upn, function (err, user) {
        if (err) {
          return cb(err);
        }
        if (user && user.length && user.length > 0) {
          for (var i = 0; i < user.length; i++) {
            links.push(user[i]);
          }
        } else {
          notFound.push(upn);
        }
        cb();
      });
    }, function (error) {
      callback(error, links, notFound);
    });
  });
};

// ----------------------------------------------------------------------------
// This function is involved and will perform a number of queries across all of
// the registered organizations in the portal. It is designed to try to make as
// much progress as necessary per participant, so that even if the function has
// 50 users to process but can only successfully perform 1 drop, it will get
// the 1 drop done and removed from the Redis set.
// ----------------------------------------------------------------------------
OpenSourceUserContext.prototype.processPendingUnlinks = function processPendingUnlinks(callback) {
  var self = this;
  this.getPendingUnlinks(function (error, unlinks, unknownUsers) {
    if (error) {
      return callback(error);
    }
    var history = {};
    if (unknownUsers && unknownUsers.length && unknownUsers.length > 0) {
      history.unknown = unknownUsers;
    }
    async.eachSeries(unlinks, function (link, cb) {
      var upn = link.aadupn;
      self.processPendingUnlink(link, function (err, info) {
        if (err) {
          return cb(err);
        }
        if (!history.unlinked) {
          history.unlinked = {};
        }
        history.unlinked[upn] = info;
        cb();
      });
    }, function (error) {
      callback(error, history);
    });
  });
};

// ----------------------------------------------------------------------------
// Retrieve the "primary" organization by identifying which org, if any, has
// the grand portal sudoers team defined.
// ----------------------------------------------------------------------------
OpenSourceUserContext.prototype.primaryOrg = function getPrimaryOrg() {
  const orgs = this.orgs();
  let primaryOrg = null;
  orgs.forEach((org) => {
    const teamPortalSudoers = org.setting('teamPortalSudoers');
    if (teamPortalSudoers && primaryOrg === null) {
      primaryOrg = org;
    } else if (teamPortalSudoers) {
      const warning = 'Only one organization may contain a grand sudoers team. Please have an application administrator investigate this issue.';
      console.warn(warning);
    }
  });
  if (!primaryOrg && orgs.length === 1) {
    return orgs[0];
  }
  return primaryOrg;
};

// ----------------------------------------------------------------------------
// Helper function for UI: Store in the user's session an alert message or
// action to be shown in another successful render. Contexts come from Twitter
// Bootstrap, i.e. 'success', 'info', 'warning', 'danger'.
// ----------------------------------------------------------------------------
OpenSourceUserContext.prototype.saveUserAlert = function (req, message, title, context, optionalLink, optionalCaption) {
  const alert = {
    message: message,
    title: title || 'FYI',
    context: context || 'success',
    optionalLink: optionalLink,
    optionalCaption: optionalCaption,
  };
  if (req.session) {
    if (req.session.alerts && req.session.alerts.length) {
      req.session.alerts.push(alert);
    } else {
      req.session.alerts = [
        alert,
      ];
    }
  }
};

// ----------------------------------------------------------------------------
// Helper function for UI: Render a view. By using our own rendering function,
// we can make sure that events such as alert views are still actually shown,
// even through redirect sequences.
// ----------------------------------------------------------------------------
OpenSourceUserContext.prototype.render = function (req, res, view, title, optionalObject) {
  if (typeof title == 'object') {
    optionalObject = title;
    title = '';
    debug('context::render: the provided title was actually an object');
  }
  const breadcrumbs = req.breadcrumbs;
  if (breadcrumbs && breadcrumbs.length && breadcrumbs.length > 0) {
    breadcrumbs[breadcrumbs.length - 1].isLast = true;
  }
  const authScheme = this.setting('authentication').scheme;
  const user = {
    primaryAuthenticationScheme: authScheme,
    primaryUsername: authScheme === 'github' ? this.usernames.github : this.usernames.azure,
    githubSignout: authScheme === 'github' ? '/signout' : '/signout/github',
    azureSignout: authScheme === 'github' ? '/signout/azure' : '/signout',
  };
  if (this.id.github || this.usernames.github) {
    user.github = {
      id: this.id.github,
      username: this.usernames.github,
      displayName: this.displayNames.github,
      avatarUrl: this.avatars.github,
      accessToken: this.tokens.github !== undefined,
      increasedScope: this.tokens.githubIncreasedScope !== undefined,
    };
  }
  if (this.usernames.azure) {
    user.azure = {
      username: this.usernames.azure,
      displayName: this.displayNames.azure,
    };
  }
  const reposContext = req.reposContext || {
    section: 'orgs',
    organization: req.organization,
  };
  const obj = {
    title: title,
    config: this.configuration,
    serviceBanner: this.setting('serviceMessage') ? this.setting('serviceMessage').banner : null,
    user: user,
    ossLink: this.entities.link,
    showBreadcrumbs: true,
    breadcrumbs: breadcrumbs,
    sudoMode: req.sudoMode,
    view: view,
    site: 'github',
    enableMultipleAccounts: req.session ? req.session.enableMultipleAccounts : false,
  };
  if (obj.ossLink && reposContext) {
    obj.reposContext = reposContext;
  }
  if (optionalObject) {
    Object.assign(obj, optionalObject);
  }
  if (req.session && req.session.alerts && req.session.alerts.length && req.session.alerts.length > 0) {
    const alerts = [];
    Object.assign(alerts, req.session.alerts);
    req.session.alerts = [];
    for (let i = 0; i < alerts.length; i++) {
      if (typeof alerts[i] == 'object') {
        alerts[i].number = i + 1;
      }
    }
    obj.alerts = alerts;
  }
  return res.render(view, obj);
  // TODO: RESTORE A GOOD CALL HERE!
/*
  if (reposContext && !reposContext.availableOrganizations) {
    this.getMyOrganizations((getMyOrgsError, organizations) => {
      if (!getMyOrgsError && organizations && Array.isArray(organizations)) {
        reposContext.availableOrganizations = organizations;
        res.render(view, obj);
      }
    });
  } else {
    res.render(view, obj);
  }
  */
};

// ----------------------------------------------------------------------------
// Cheap breadcrumbs on a request object as it goes through our routes. Does
// not actually store anything in the OSS instance at this time.
// ----------------------------------------------------------------------------
OpenSourceUserContext.prototype.addBreadcrumb = function (req, breadcrumbTitle, optionalBreadcrumbLink) {
  utils.addBreadcrumb(req, breadcrumbTitle, optionalBreadcrumbLink);
};

module.exports = OpenSourceUserContext;<|MERGE_RESOLUTION|>--- conflicted
+++ resolved
@@ -313,11 +313,7 @@
     if (error) {
       return callback(utils.wrapError(error, 'We had trouble querying GitHub for important team management information. Please try again later or report this issue.'));
     }
-<<<<<<< HEAD
-    return callback(null, isMember === true);
-=======
     return callback(null, isMember === true || isMember === 'member');
->>>>>>> 0b804c22
   });
 };
 
