//-
//- Copyright (c) Microsoft. All rights reserved.
//- Licensed under the MIT license. See LICENSE file in the project root for full license information.
//-

doctype html
html(lang="en")
  head
    meta(charset='utf-8')
    title= (user && user.github && user.github.username) ? title + ' - ' + user.github.username : title
    meta(http-equiv='X-UA-Compatible', content='IE=edge')
    meta(name='viewport', content='width=device-width, initial-scale=1.0')
    meta(name='author', content='Azure Team')
    link(href='/css/bootstrap.min.css?1', rel='stylesheet')
    link(href='/css/oss.css?1e', rel='stylesheet')
    link(rel='shortcut icon', href='/favicon.ico')
    link(rel='apple-touch-icon', sizes='114x114,72x72,144x144,60x60,120x120,76x76,152x152,180x180', href='/favicon-144.png')
    meta(name='msapplication-config', content='none')
    //[if lt IE 9]
      <script src="https://ajax.aspnetcdn.com/ajax/respond/1.4.2/respond.min.js"/>
      [endif]
    script(type='text/javascript', src='/js/jquery.min.js')
    script(type='text/javascript', src='/js/bootstrap.min.js')
    script(type='text/javascript', src='/js/timeago.js')
    script(type='text/javascript', src='/js/jquery.uitablefilter.js')
    | <script type='text/javascript'>
    | $(document).ready(function() {
    block js_doc_ready
    | jQuery('time').timeago();
    if alerts
      each alert in alerts
        | setTimeout(function () {$('#layout-alert-#{alert.number}').alert('close');}, 8000 * #{alert.number});
    | });
    | </script>
  body
    if alerts || serviceBanner || sudoMode
      div.alerts
        if sudoMode
          div.alert(id='sudo-banner', class='alert-danger')
            div.container
              h3 Organization Sudoer
              p You are currently authorized on this page via your sudo capabilities as an organization administrator.
        if serviceBanner
          div.alert(id='service-banner', class='alert-info', role='alert')
            button.close(type='button', data-dismiss='alert' aria-label='Close')
              span(aria-hidden='true') &times;
            div.container
              h3 Service Alert
              h4= serviceBanner
        if alerts
          each alert in alerts
            div.alert(id='layout-alert-' + alert.number, class='alert-' + (alert.context ? alert.context : 'info'), role='alert')
              button.close(type='button', data-dismiss='alert' aria-label='Close')
                span(aria-hidden='true') &times;
              div.container
                if alert.title
                  h3= alert.title
                h4= alert.message
                if alert.optionalLink
                  p
                    a.btn.btn-muted(href=alert.optionalLink, title=alert.optionalLink)= alert.optionalCaption ? alert.optionalCaption : alert.optionalLink
    div.navbar.navbar-default.second-row-nav
      div.container
        div.navbar-header
          //-button.navbar-toggle.collapsed(type='button', data-toggle='collapse', data-target='.nav-collapse')
          //-button.navbar-toggle(type='button', data-toggle='collapse', data-target='.nav-collapse')
            span.sr-only Toggle navigation
            span.icon-bar
            span.icon-bar
            span.icon-bar
          //- a.navbar-brand(href='./')= page.folderMetadata.title
        //nav.collapse.navbar-collapse.nav-collapse(role='navigation')
        nav(role='navigation')
          div.container(style='margin-top:24px;margin-bottom:12px')
            div.row(style=(user && !error && ossLink) ? 'margin-left:0' : 'margin-left:-30px')
              div.col-md-6
                if user && user.github
                  h4 Your GitHub Account
                else
                  h4 GitHub Account
                if user && user.github
                  p
                    if user.github && user.github.avatarUrl
                      img(alt=user.github.displayName, src=user.github.avatarUrl + '&s=80', style='margin-right:10px;width:30px;height:30px', data-user=user.github.id)
                    a.btn.btn-sm.btn-muted(href='https://github.com/settings/profile', target='_new', title='Click to edit your public GitHub profile')= user.github.username
                    a.btn.btn-sm.btn-muted-more(href='https://github.com/settings/profile', target='_new', title='Click to edit your public GitHub profile')= user.github.displayName || user.github.username
                    a.btn.btn-sm.btn-white(href='/signout', style='margin-left:10px') Sign out
                else
                  p
                    small Sign in or create your GitHub.com account to manage your #{config && config.companyName || 'corporate'} open source identity.
                  p
                    a.btn.btn-primary(href='/signin/github') Sign in
              div.col-md-6
                if user && !error
                  if ossLink
                    h4 Your #{config && config.companyName ? config.companyName : 'Corporate'} Identity
                    p
                      if ossLink.aadname
                        a.btn.btn-sm.btn-muted(href='/signin/azure')= ossLink.aadname
                      a.btn.btn-sm.btn-muted-more(href='/signin/azure')= ossLink.aadupn
                      a.btn.btn-sm.btn-white(href='/link/update', style='margin-left:10px') Change
                  else if user.azure
                    //- NOTE: This is actually visually backward from the above link display...
                    h4 Your #{config && config.companyName ? config.companyName : 'Corporate'} Identity
                    p
                      if user.azure.username
                        a.btn.btn-sm.btn-muted(href='/signout/azure')= user.azure.username
                      if user.azure.displayName
                        a.btn.btn-sm.btn-muted-more(href='/signout/azure')= user.azure.displayName
                      a.btn.btn-sm.btn-white(href='/signout/azure', style='margin-left:10px') Sign Out
    //- Just show breadcrumbs when there is an interesting path available
    if showBreadcrumbs === true && breadcrumbs && breadcrumbs.length && breadcrumbs.length > 1
      div.container
        ol.breadcrumb
          each crumb in breadcrumbs
            li
              if crumb.isLast === true || crumb.url === false
                span.capitalize= crumb.title
              else
                a.capitalize(href=crumb.url)= crumb.title

    // content
    block content
    // end of content

    footer.wiki-footer
      hr
      div.container
        div
          p(class='pull-right')
            a(href='#top', title=headSha) Back to top
            if ! user
              |  &middot;
              a(href='/signin/github') Sign In
<<<<<<< HEAD

=======
>>>>>>> 215e1e95
        if config && config.showDebugFooter === true
          div.clearfix
          div.row.alert-gray(style='padding:12px')
            h6 Instance Configuration
            div.col-md-6.col-lg-6
              if correlationId
                h4 Correlation ID: #{correlationId}
              if serverName
                h4 Hostname: #{serverName}
              if config && config.applicationInsights && config.applicationInsights.instrumentationKey
                h4 AppInsights: Instrumented
            div.col-md-6.col-lg-6(style='background-color:white')
              if config && config.azureStorage
                h4
                  | Storage:&nbsp;
                  span.bg-danger(style='color:white;padding:2px')= config.azureStorage.account
              if config && config.redis
                h4
                  | Redis:&nbsp;
                  span.bg-danger(style='color:white;padding:2px')= config.redis.host
                h4
                  | Redis Prefix: #{config.redis.prefix}
        if user && user.github && user.github.id
          if config && config.corporate && config.corporate.trainingResources
            - var footres = config.corporate.trainingResources.footer
            if footres
              div.clearfix
              div.row(style='margin-bottom:24px')
                each categoryList, category in footres
                  div.col-md-3.col-lg-3
                    h5= category
                    ul.list-unstyled
                      each item in categoryList
                        li
                          a(href=item.link)= item.title
          div.clearfix
            p
              small It is important to note that uptime of this service is dependent on GitHub's API availability and rate limit.
            ul.list-inline
              if config && config.corporate && config.corporate.portalAdministratorEmail
                li
                  a(href='mailto:' + config.corporate.portalAdministratorEmail) Contact Portal Administrator
                li
                  a(href='https://github.com/azure/azure-oss-portal', target='_new') Contribute to this portal on GitHub
        div
          p
            small
              | &copy; #{config && config.companyName ? config.companyName : ''}
              br
              if serverName && correlationId
                | Powered by&nbsp;
                span(title=correlationId + ' ' + serverName) Microsoft Azure,&nbsp;
                a(href='/thanks') great open source&nbsp;
                | and the GitHub API
              else
                | Powered by Microsoft Azure,&nbsp;
                a(href='/thanks') great open source&nbsp;
                | and the GitHub API

    if (appInsightsKey)
      script(type='text/javascript').
        var appInsights=window.appInsights||function(config){function s(config){t[config]=function(){var i=arguments;t.queue.push(function(){t[config].apply(t,i)})}}var t={config:config},r=document,f=window,e="script",o=r.createElement(e),i,u;for(o.src=config.url||"//az416426.vo.msecnd.net/scripts/a/ai.0.js",r.getElementsByTagName(e)[0].parentNode.appendChild(o),t.cookie=r.cookie,t.queue=[],i=["Event","Exception","Metric","PageView","Trace"];i.length;)s("track"+i.pop());return config.disableExceptionTracking||(i="onerror",s("_"+i),u=f[i],f[i]=function(config,r,f,e,o){var s=u&&u(config,r,f,e,o);return s!==!0&&t["_"+i](config,r,f,e,o),s}),t}({instrumentationKey:"#{appInsightsKey}"});window.appInsights=appInsights;appInsights.trackPageView();<|MERGE_RESOLUTION|>--- conflicted
+++ resolved
@@ -132,10 +132,6 @@
             if ! user
               |  &middot;
               a(href='/signin/github') Sign In
-<<<<<<< HEAD
-
-=======
->>>>>>> 215e1e95
         if config && config.showDebugFooter === true
           div.clearfix
           div.row.alert-gray(style='padding:12px')
