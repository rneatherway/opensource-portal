//-
//- Copyright (c) Microsoft. All rights reserved.
//- Licensed under the MIT license. See LICENSE file in the project root for full license information.
//-

extends layout

block content
  div.container
    div.row
      div.col-md-6.col-lg-6.col-sm-6
        h1 Hi, #{user.github.displayName || user.github.username}
        h2 #{config.companyName} employees & vendors
        p.lead To onboard, please authenticate with Active Directory.
        p
          a.btn.btn-lg.btn-primary(href='/signin/azure') Sign in to #{config.companyName} IT
      div.col-md-6.col-lg-6.col-sm-6
        //-div.alert-gray(style='padding:12px')
        div(style='padding:12px')
          //h3 Onboarding
          p.lead Joining for the first time should take 2-15 minutes
          p The initial sign-up process should take <strong>2-15 minutes</strong>, depending on whether your GitHub account already has multi-factor authentication enabled.
<<<<<<< HEAD
        p This onboarding experience will:
        ul
          li Validate the corporate identity to associate with #{user.github.username}
          li Step you through joining the GitHub organization
          li Verify and/or configure the two-factor security of your GitHub account
          li Allow you to request access to any team projects
=======
          p This onboarding experience will:
          ul
            li Validate the corporate identity to associate with #{user.github.username}
            li Step you through joining the GitHub organization
            li Verify and/or configure the two-factor security of your GitHub account
            li Allow you to request access to any team projects
>>>>>>> 215e1e95
<|MERGE_RESOLUTION|>--- conflicted
+++ resolved
@@ -20,18 +20,9 @@
           //h3 Onboarding
           p.lead Joining for the first time should take 2-15 minutes
           p The initial sign-up process should take <strong>2-15 minutes</strong>, depending on whether your GitHub account already has multi-factor authentication enabled.
-<<<<<<< HEAD
-        p This onboarding experience will:
-        ul
-          li Validate the corporate identity to associate with #{user.github.username}
-          li Step you through joining the GitHub organization
-          li Verify and/or configure the two-factor security of your GitHub account
-          li Allow you to request access to any team projects
-=======
           p This onboarding experience will:
           ul
             li Validate the corporate identity to associate with #{user.github.username}
             li Step you through joining the GitHub organization
             li Verify and/or configure the two-factor security of your GitHub account
-            li Allow you to request access to any team projects
->>>>>>> 215e1e95
+            li Allow you to request access to any team projects